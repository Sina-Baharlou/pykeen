--- conflicted
+++ resolved
@@ -13,12 +13,8 @@
 
 from poem.instance_creation_factories.triples_factory import TriplesFactory
 from ..base import BaseModule
-<<<<<<< HEAD
-from ...constants import GPU, ROTAT_E_NAME
-=======
 from ...typing import OptionalLoss
 from ...utils import slice_triples
->>>>>>> f80af279
 
 __all__ = [
     'RotatE',
@@ -32,6 +28,10 @@
 
      This model uses models relations as cotations in complex plane.
 
+    .. [sun2019] RotatE: Knowledge Graph Embeddings by relational rotation in complex space
+                 Z. Sun and  Z.H. Dong and J.Y. Nie and J. Tang
+                 <https://arxiv.org/pdf/1902.10197v1.pdf> ICLR 2019.
+
     .. seealso::
 
        - Author's `implementation of RotatE <https://github.com/DeepGraphLearning/KnowledgeGraphEmbedding/blob/master/codes/model.py#L200-L228>`_
@@ -40,15 +40,9 @@
     def __init__(
             self,
             triples_factory: TriplesFactory,
-<<<<<<< HEAD
-            embedding_dim=200,
-            criterion=nn.MarginRankingLoss(margin=1., reduction='mean'),
-            preferred_device: str = GPU,
-=======
             embedding_dim: int = 200,
             criterion: OptionalLoss = None,
             preferred_device: Optional[str] = None,
->>>>>>> f80af279
             random_seed: Optional[int] = None,
     ) -> None:
         if criterion is None:
@@ -63,16 +57,11 @@
         )
 
         # Embeddings
-<<<<<<< HEAD
-        self.relation_embeddings = None
-=======
         self.relation_embeddings = nn.Embedding(self.num_relations, 2 * self.embedding_dim)
->>>>>>> f80af279
 
-        self._init_embeddings()
+        self._initialize()
 
-    def _init_embeddings(self):
-        self.relation_embeddings = nn.Embedding(self.triples_factory.num_relations, self.embedding_dim)
+    def _initialize(self):
         entity_embeddings_init_bound = 6 / np.sqrt(
             self.entity_embeddings.num_embeddings + self.entity_embeddings.embedding_dim,
         )
