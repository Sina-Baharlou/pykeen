# -*- coding: utf-8 -*-

"""Implementation of ERMLP."""

from typing import Optional

import torch
import torch.autograd
from torch import nn

from poem.constants import ERMLP_NAME, GPU
<<<<<<< HEAD
from poem.models.base import BaseModule
from poem.utils import slice_triples
from torch import nn
=======
from poem.models.base_owa import BaseOWAModule, slice_triples
>>>>>>> 92977ef3

__all__ = ['ERMLP']


class ERMLP(BaseModule):
    """An implementation of ERMLP [dong2014]_.

    This model uses a neural network-based approach.

    .. [dong2014] Dong, X., *et al.* (2014) `Knowledge vault: A web-scale approach to probabilistic knowledge fusion
                  <https://dl.acm.org/citation.cfm?id=2623623>`_. ACM.

    """

    model_name = ERMLP_NAME
    margin_ranking_loss_size_average: bool = True

    def __init__(self,
                 num_entities: int,
                 num_relations: int,
                 embedding_dim: int = 50,
                 criterion: nn.modules.loss = nn.MarginRankingLoss(margin=1., reduction='mean'),
                 preferred_device: str = GPU,
                 random_seed: Optional[int] = None) -> None:
        super().__init__(num_entities=num_entities, num_relations=num_relations, embedding_dim=embedding_dim,
                         criterion=criterion, preferred_device=preferred_device, random_seed=random_seed)

        """The mulit layer perceptron consisting of an input layer with 3 * self.embedding_dim neurons, a  hidden layer
           with self.embedding_dim neurons and output layer with one neuron.
           The input is represented by the concatenation embeddings of the heads, relations and tail embeddings.
        """
        self.mlp = nn.Sequential(
            nn.Linear(3 * self.embedding_dim, self.embedding_dim),
            nn.ReLU(),
            nn.Linear(self.embedding_dim, 1),
        )

        self.relation_embeddings = None

    def _init_embeddings(self):
        super()._init_embeddings()
        self.relation_embeddings = nn.Embedding(self.num_relations, self.embedding_dim)

    def forward_owa(self, triples):
        head_embeddings, relation_embeddings, tail_embeddings = self._get_triple_embeddings(triples)
        x_s = torch.cat([head_embeddings, relation_embeddings, tail_embeddings], 1)
        scores = self.mlp(x_s)
        return scores

    # TODO: Implement forward_cwa

    def _get_triple_embeddings(self, triples):
        heads, relations, tails = slice_triples(triples)
        return (
            self._get_embeddings(elements=heads,
                                 embedding_module=self.entity_embeddings,
                                 embedding_dim=self.embedding_dim),
            self._get_embeddings(elements=relations,
                                 embedding_module=self.relation_embeddings,
                                 embedding_dim=self.embedding_dim),
            self._get_embeddings(elements=tails,
                                 embedding_module=self.entity_embeddings,
                                 embedding_dim=self.embedding_dim),
        )<|MERGE_RESOLUTION|>--- conflicted
+++ resolved
@@ -6,16 +6,11 @@
 
 import torch
 import torch.autograd
-from torch import nn
 
 from poem.constants import ERMLP_NAME, GPU
-<<<<<<< HEAD
 from poem.models.base import BaseModule
 from poem.utils import slice_triples
 from torch import nn
-=======
-from poem.models.base_owa import BaseOWAModule, slice_triples
->>>>>>> 92977ef3
 
 __all__ = ['ERMLP']
 
